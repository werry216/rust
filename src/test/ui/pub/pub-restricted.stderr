error[E0704]: incorrect visibility restriction
  --> $DIR/pub-restricted.rs:5:6
   |
LL | pub (a) fn afn() {}
   |      ^ help: make this visible only to module `a` with `in`: `in a`
   |
   = help: some possible visibility restrictions are:
           `pub(crate)`: visible only on the current crate
           `pub(super)`: visible only in the current module's parent
           `pub(in path::to::module)`: visible only on the specified path

error[E0704]: incorrect visibility restriction
  --> $DIR/pub-restricted.rs:6:6
   |
LL | pub (b) fn bfn() {}
   |      ^ help: make this visible only to module `b` with `in`: `in b`
   |
   = help: some possible visibility restrictions are:
           `pub(crate)`: visible only on the current crate
           `pub(super)`: visible only in the current module's parent
           `pub(in path::to::module)`: visible only on the specified path

error[E0704]: incorrect visibility restriction
  --> $DIR/pub-restricted.rs:7:6
   |
LL | pub (crate::a) fn cfn() {}
   |      ^^^^^^^^ help: make this visible only to module `crate::a` with `in`: `in crate::a`
   |
   = help: some possible visibility restrictions are:
           `pub(crate)`: visible only on the current crate
           `pub(super)`: visible only in the current module's parent
           `pub(in path::to::module)`: visible only on the specified path

error[E0704]: incorrect visibility restriction
  --> $DIR/pub-restricted.rs:24:14
   |
LL |         pub (a) invalid: usize,
   |              ^ help: make this visible only to module `a` with `in`: `in a`
   |
   = help: some possible visibility restrictions are:
           `pub(crate)`: visible only on the current crate
           `pub(super)`: visible only in the current module's parent
           `pub(in path::to::module)`: visible only on the specified path

error[E0704]: incorrect visibility restriction
  --> $DIR/pub-restricted.rs:33:6
   |
LL | pub (xyz) fn xyz() {}
   |      ^^^ help: make this visible only to module `xyz` with `in`: `in xyz`
   |
   = help: some possible visibility restrictions are:
           `pub(crate)`: visible only on the current crate
           `pub(super)`: visible only in the current module's parent
           `pub(in path::to::module)`: visible only on the specified path

error: visibilities can only be restricted to ancestor modules
  --> $DIR/pub-restricted.rs:25:17
   |
LL |         pub (in x) non_parent_invalid: usize,
   |                 ^

<<<<<<< HEAD
error: aborting due to 5 previous errors

For more information about this error, try `rustc --explain E0704`.
=======
error: aborting due to 6 previous errors
>>>>>>> 09da920c
<|MERGE_RESOLUTION|>--- conflicted
+++ resolved
@@ -59,10 +59,6 @@
 LL |         pub (in x) non_parent_invalid: usize,
    |                 ^
 
-<<<<<<< HEAD
-error: aborting due to 5 previous errors
+error: aborting due to 6 previous errors
 
-For more information about this error, try `rustc --explain E0704`.
-=======
-error: aborting due to 6 previous errors
->>>>>>> 09da920c
+For more information about this error, try `rustc --explain E0704`.