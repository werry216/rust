use std::any::Any;
use std::cell::{Cell, RefCell};
use std::collections::BTreeSet;
use std::env;
use std::ffi::OsStr;
use std::fmt::Debug;
use std::fs;
use std::hash::Hash;
use std::ops::Deref;
use std::path::{Path, PathBuf};
use std::process::Command;
use std::time::{Duration, Instant};

use build_helper::{output, t};

use crate::cache::{Cache, Interned, INTERNER};
use crate::check;
use crate::compile;
use crate::config::TargetSelection;
use crate::dist;
use crate::doc;
use crate::flags::Subcommand;
use crate::install;
use crate::native;
use crate::run;
use crate::test;
use crate::tool::{self, SourceType};
use crate::util::{self, add_dylib_path, add_link_lib_path, exe, libdir};
use crate::{Build, DocTests, GitRepo, Mode};

pub use crate::Compiler;

pub struct Builder<'a> {
    pub build: &'a Build,
    pub top_stage: u32,
    pub kind: Kind,
    cache: Cache,
    stack: RefCell<Vec<Box<dyn Any>>>,
    time_spent_on_dependencies: Cell<Duration>,
    pub paths: Vec<PathBuf>,
}

impl<'a> Deref for Builder<'a> {
    type Target = Build;

    fn deref(&self) -> &Self::Target {
        self.build
    }
}

pub trait Step: 'static + Clone + Debug + PartialEq + Eq + Hash {
    /// `PathBuf` when directories are created or to return a `Compiler` once
    /// it's been assembled.
    type Output: Clone;

    /// Whether this step is run by default as part of its respective phase.
    /// `true` here can still be overwritten by `should_run` calling `default_condition`.
    const DEFAULT: bool = false;

    /// If true, then this rule should be skipped if --target was specified, but --host was not
    const ONLY_HOSTS: bool = false;

    /// Primary function to execute this rule. Can call `builder.ensure()`
    /// with other steps to run those.
    fn run(self, builder: &Builder<'_>) -> Self::Output;

    /// When bootstrap is passed a set of paths, this controls whether this rule
    /// will execute. However, it does not get called in a "default" context
    /// when we are not passed any paths; in that case, `make_run` is called
    /// directly.
    fn should_run(run: ShouldRun<'_>) -> ShouldRun<'_>;

    /// Builds up a "root" rule, either as a default rule or from a path passed
    /// to us.
    ///
    /// When path is `None`, we are executing in a context where no paths were
    /// passed. When `./x.py build` is run, for example, this rule could get
    /// called if it is in the correct list below with a path of `None`.
    fn make_run(_run: RunConfig<'_>) {
        // It is reasonable to not have an implementation of make_run for rules
        // who do not want to get called from the root context. This means that
        // they are likely dependencies (e.g., sysroot creation) or similar, and
        // as such calling them from ./x.py isn't logical.
        unimplemented!()
    }
}

pub struct RunConfig<'a> {
    pub builder: &'a Builder<'a>,
    pub target: TargetSelection,
    pub path: PathBuf,
}

impl RunConfig<'_> {
    pub fn build_triple(&self) -> TargetSelection {
        self.builder.build.build
    }
}

struct StepDescription {
    default: bool,
    only_hosts: bool,
    should_run: fn(ShouldRun<'_>) -> ShouldRun<'_>,
    make_run: fn(RunConfig<'_>),
    name: &'static str,
}

/// Collection of paths used to match a task rule.
#[derive(Debug, Clone, PartialOrd, Ord, PartialEq, Eq)]
pub enum PathSet {
    /// A collection of individual paths.
    ///
    /// These are generally matched as a path suffix. For example, a
    /// command-line value of `libstd` will match if `src/libstd` is in the
    /// set.
    Set(BTreeSet<PathBuf>),
    /// A "suite" of paths.
    ///
    /// These can match as a path suffix (like `Set`), or as a prefix. For
    /// example, a command-line value of `src/test/ui/abi/variadic-ffi.rs`
    /// will match `src/test/ui`. A command-line value of `ui` would also
    /// match `src/test/ui`.
    Suite(PathBuf),
}

impl PathSet {
    fn empty() -> PathSet {
        PathSet::Set(BTreeSet::new())
    }

    fn one<P: Into<PathBuf>>(path: P) -> PathSet {
        let mut set = BTreeSet::new();
        set.insert(path.into());
        PathSet::Set(set)
    }

    fn has(&self, needle: &Path) -> bool {
        match self {
            PathSet::Set(set) => set.iter().any(|p| p.ends_with(needle)),
            PathSet::Suite(suite) => suite.ends_with(needle),
        }
    }

    fn path(&self, builder: &Builder<'_>) -> PathBuf {
        match self {
            PathSet::Set(set) => set.iter().next().unwrap_or(&builder.build.src).to_path_buf(),
            PathSet::Suite(path) => PathBuf::from(path),
        }
    }
}

impl StepDescription {
    fn from<S: Step>() -> StepDescription {
        StepDescription {
            default: S::DEFAULT,
            only_hosts: S::ONLY_HOSTS,
            should_run: S::should_run,
            make_run: S::make_run,
            name: std::any::type_name::<S>(),
        }
    }

    fn maybe_run(&self, builder: &Builder<'_>, pathset: &PathSet) {
        if builder.config.exclude.iter().any(|e| pathset.has(e)) {
            eprintln!("Skipping {:?} because it is excluded", pathset);
            return;
        } else if !builder.config.exclude.is_empty() {
            eprintln!(
                "{:?} not skipped for {:?} -- not in {:?}",
                pathset, self.name, builder.config.exclude
            );
        }

        // Determine the targets participating in this rule.
        let targets = if self.only_hosts { &builder.hosts } else { &builder.targets };

        for target in targets {
            let run = RunConfig { builder, path: pathset.path(builder), target: *target };
            (self.make_run)(run);
        }
    }

    fn run(v: &[StepDescription], builder: &Builder<'_>, paths: &[PathBuf]) {
        let should_runs =
            v.iter().map(|desc| (desc.should_run)(ShouldRun::new(builder))).collect::<Vec<_>>();

        // sanity checks on rules
        for (desc, should_run) in v.iter().zip(&should_runs) {
            assert!(
                !should_run.paths.is_empty(),
                "{:?} should have at least one pathset",
                desc.name
            );
        }

        if paths.is_empty() {
            for (desc, should_run) in v.iter().zip(should_runs) {
                if desc.default && should_run.is_really_default {
                    for pathset in &should_run.paths {
                        desc.maybe_run(builder, pathset);
                    }
                }
            }
        } else {
            for path in paths {
                // strip CurDir prefix if present
                let path = match path.strip_prefix(".") {
                    Ok(p) => p,
                    Err(_) => path,
                };

                let mut attempted_run = false;
                for (desc, should_run) in v.iter().zip(&should_runs) {
                    if let Some(suite) = should_run.is_suite_path(path) {
                        attempted_run = true;
                        desc.maybe_run(builder, suite);
                    } else if let Some(pathset) = should_run.pathset_for_path(path) {
                        attempted_run = true;
                        desc.maybe_run(builder, pathset);
                    }
                }

                if !attempted_run {
                    panic!("error: no rules matched {}", path.display());
                }
            }
        }
    }
}

#[derive(Clone)]
pub struct ShouldRun<'a> {
    pub builder: &'a Builder<'a>,
    // use a BTreeSet to maintain sort order
    paths: BTreeSet<PathSet>,

    // If this is a default rule, this is an additional constraint placed on
    // its run. Generally something like compiler docs being enabled.
    is_really_default: bool,
}

impl<'a> ShouldRun<'a> {
    fn new(builder: &'a Builder<'_>) -> ShouldRun<'a> {
        ShouldRun {
            builder,
            paths: BTreeSet::new(),
            is_really_default: true, // by default no additional conditions
        }
    }

    pub fn default_condition(mut self, cond: bool) -> Self {
        self.is_really_default = cond;
        self
    }

    /// Indicates it should run if the command-line selects the given crate or
    /// any of its (local) dependencies.
    ///
    /// Compared to `krate`, this treats the dependencies as aliases for the
    /// same job. Generally it is preferred to use `krate`, and treat each
    /// individual path separately. For example `./x.py test src/liballoc`
    /// (which uses `krate`) will test just `liballoc`. However, `./x.py check
    /// src/liballoc` (which uses `all_krates`) will check all of `libtest`.
    /// `all_krates` should probably be removed at some point.
    pub fn all_krates(mut self, name: &str) -> Self {
        let mut set = BTreeSet::new();
        for krate in self.builder.in_tree_crates(name) {
            let path = krate.local_path(self.builder);
            set.insert(path);
        }
        self.paths.insert(PathSet::Set(set));
        self
    }

    /// Indicates it should run if the command-line selects the given crate or
    /// any of its (local) dependencies.
    ///
    /// `make_run` will be called separately for each matching command-line path.
    pub fn krate(mut self, name: &str) -> Self {
        for krate in self.builder.in_tree_crates(name) {
            let path = krate.local_path(self.builder);
            self.paths.insert(PathSet::one(path));
        }
        self
    }

    // single, non-aliased path
    pub fn path(self, path: &str) -> Self {
        self.paths(&[path])
    }

    // multiple aliases for the same job
    pub fn paths(mut self, paths: &[&str]) -> Self {
        self.paths.insert(PathSet::Set(paths.iter().map(PathBuf::from).collect()));
        self
    }

    pub fn is_suite_path(&self, path: &Path) -> Option<&PathSet> {
        self.paths.iter().find(|pathset| match pathset {
            PathSet::Suite(p) => path.starts_with(p),
            PathSet::Set(_) => false,
        })
    }

    pub fn suite_path(mut self, suite: &str) -> Self {
        self.paths.insert(PathSet::Suite(PathBuf::from(suite)));
        self
    }

    // allows being more explicit about why should_run in Step returns the value passed to it
    pub fn never(mut self) -> ShouldRun<'a> {
        self.paths.insert(PathSet::empty());
        self
    }

    fn pathset_for_path(&self, path: &Path) -> Option<&PathSet> {
        self.paths.iter().find(|pathset| pathset.has(path))
    }
}

#[derive(Copy, Clone, PartialEq, Eq, Debug)]
pub enum Kind {
    Build,
    Check,
    Clippy,
    Fix,
    Format,
    Test,
    Bench,
    Dist,
    Doc,
    Install,
    Run,
}

impl<'a> Builder<'a> {
    fn get_step_descriptions(kind: Kind) -> Vec<StepDescription> {
        macro_rules! describe {
            ($($rule:ty),+ $(,)?) => {{
                vec![$(StepDescription::from::<$rule>()),+]
            }};
        }
        match kind {
            Kind::Build => describe!(
                compile::Std,
                compile::Rustc,
                compile::StartupObjects,
                tool::BuildManifest,
                tool::Rustbook,
                tool::ErrorIndex,
                tool::UnstableBookGen,
                tool::Tidy,
                tool::Linkchecker,
                tool::CargoTest,
                tool::Compiletest,
                tool::RemoteTestServer,
                tool::RemoteTestClient,
                tool::RustInstaller,
                tool::Cargo,
                tool::Rls,
                tool::RustAnalyzer,
                tool::RustDemangler,
                tool::Rustdoc,
                tool::Clippy,
                tool::CargoClippy,
                native::Llvm,
                native::Sanitizers,
                tool::Rustfmt,
                tool::Miri,
                tool::CargoMiri,
                native::Lld
            ),
            Kind::Check | Kind::Clippy | Kind::Fix | Kind::Format => {
                describe!(check::Std, check::Rustc, check::Rustdoc, check::Clippy, check::Bootstrap)
            }
            Kind::Test => describe!(
                crate::toolstate::ToolStateCheck,
                test::ExpandYamlAnchors,
                test::Tidy,
                test::Ui,
                test::CompileFail,
                test::RunPassValgrind,
                test::MirOpt,
                test::Codegen,
                test::CodegenUnits,
                test::Assembly,
                test::Incremental,
                test::Debuginfo,
                test::UiFullDeps,
                test::Rustdoc,
                test::Pretty,
                test::Crate,
                test::CrateLibrustc,
                test::CrateRustdoc,
                test::Linkcheck,
                test::TierCheck,
                test::Cargotest,
                test::Cargo,
                test::Rls,
                test::ErrorIndex,
                test::Distcheck,
                test::RunMakeFullDeps,
                test::Nomicon,
                test::Reference,
                test::RustdocBook,
                test::RustByExample,
                test::TheBook,
                test::UnstableBook,
                test::RustcBook,
                test::RustcGuide,
                test::EmbeddedBook,
                test::EditionGuide,
                test::Rustfmt,
                test::Miri,
                test::Clippy,
                test::CompiletestTest,
                test::RustdocJSStd,
                test::RustdocJSNotStd,
                test::RustdocTheme,
                test::RustdocUi,
                // Run bootstrap close to the end as it's unlikely to fail
                test::Bootstrap,
                // Run run-make last, since these won't pass without make on Windows
                test::RunMake,
            ),
            Kind::Bench => describe!(test::Crate, test::CrateLibrustc),
            Kind::Doc => describe!(
                doc::UnstableBook,
                doc::UnstableBookGen,
                doc::TheBook,
                doc::Standalone,
                doc::Std,
                doc::Rustc,
                doc::Rustdoc,
                doc::ErrorIndex,
                doc::Nomicon,
                doc::Reference,
                doc::RustdocBook,
                doc::RustByExample,
                doc::RustcBook,
                doc::CargoBook,
                doc::EmbeddedBook,
                doc::EditionGuide,
            ),
            Kind::Dist => describe!(
                dist::Docs,
                dist::RustcDocs,
                dist::Mingw,
                dist::Rustc,
                dist::DebuggerScripts,
                dist::Std,
                dist::RustcDev,
                dist::Analysis,
                dist::Src,
                dist::PlainSourceTarball,
                dist::Cargo,
                dist::Rls,
                dist::RustAnalyzer,
                dist::Rustfmt,
                dist::Clippy,
                dist::Miri,
                dist::LlvmTools,
                dist::RustDev,
                dist::Extended,
                dist::HashSign
            ),
            Kind::Install => describe!(
                install::Docs,
                install::Std,
                install::Cargo,
                install::Rls,
                install::RustAnalyzer,
                install::Rustfmt,
                install::Clippy,
                install::Miri,
                install::Analysis,
                install::Src,
                install::Rustc
            ),
<<<<<<< HEAD
            Kind::Run => describe!(run::ExpandYamlAnchors, run::InstallGitHook),
=======
            Kind::Run => describe!(run::ExpandYamlAnchors, run::BuildManifest,),
>>>>>>> 8a19ca64
        }
    }

    pub fn get_help(build: &Build, subcommand: &str) -> Option<String> {
        let kind = match subcommand {
            "build" => Kind::Build,
            "doc" => Kind::Doc,
            "test" => Kind::Test,
            "bench" => Kind::Bench,
            "dist" => Kind::Dist,
            "install" => Kind::Install,
            _ => return None,
        };

        let builder = Self::new_internal(build, kind, vec![]);
        let builder = &builder;
        let mut should_run = ShouldRun::new(builder);
        for desc in Builder::get_step_descriptions(builder.kind) {
            should_run = (desc.should_run)(should_run);
        }
        let mut help = String::from("Available paths:\n");
        let mut add_path = |path: &Path| {
            help.push_str(&format!("    ./x.py {} {}\n", subcommand, path.display()));
        };
        for pathset in should_run.paths {
            match pathset {
                PathSet::Set(set) => {
                    for path in set {
                        add_path(&path);
                    }
                }
                PathSet::Suite(path) => {
                    add_path(&path.join("..."));
                }
            }
        }
        Some(help)
    }

    fn new_internal(build: &Build, kind: Kind, paths: Vec<PathBuf>) -> Builder<'_> {
        Builder {
            build,
            top_stage: build.config.stage,
            kind,
            cache: Cache::new(),
            stack: RefCell::new(Vec::new()),
            time_spent_on_dependencies: Cell::new(Duration::new(0, 0)),
            paths,
        }
    }

    pub fn new(build: &Build) -> Builder<'_> {
        let (kind, paths) = match build.config.cmd {
            Subcommand::Build { ref paths } => (Kind::Build, &paths[..]),
            Subcommand::Check { ref paths, all_targets: _ } => (Kind::Check, &paths[..]),
            Subcommand::Clippy { ref paths } => (Kind::Clippy, &paths[..]),
            Subcommand::Fix { ref paths } => (Kind::Fix, &paths[..]),
            Subcommand::Doc { ref paths, .. } => (Kind::Doc, &paths[..]),
            Subcommand::Test { ref paths, .. } => (Kind::Test, &paths[..]),
            Subcommand::Bench { ref paths, .. } => (Kind::Bench, &paths[..]),
            Subcommand::Dist { ref paths } => (Kind::Dist, &paths[..]),
            Subcommand::Install { ref paths } => (Kind::Install, &paths[..]),
            Subcommand::Run { ref paths } => (Kind::Run, &paths[..]),
            Subcommand::Format { .. } | Subcommand::Clean { .. } | Subcommand::Setup { .. } => {
                panic!()
            }
        };

        Self::new_internal(build, kind, paths.to_owned())
    }

    pub fn execute_cli(&self) {
        self.run_step_descriptions(&Builder::get_step_descriptions(self.kind), &self.paths);
    }

    pub fn default_doc(&self, paths: Option<&[PathBuf]>) {
        let paths = paths.unwrap_or(&[]);
        self.run_step_descriptions(&Builder::get_step_descriptions(Kind::Doc), paths);
    }

    fn run_step_descriptions(&self, v: &[StepDescription], paths: &[PathBuf]) {
        StepDescription::run(v, self, paths);
    }

    /// Obtain a compiler at a given stage and for a given host. Explicitly does
    /// not take `Compiler` since all `Compiler` instances are meant to be
    /// obtained through this function, since it ensures that they are valid
    /// (i.e., built and assembled).
    pub fn compiler(&self, stage: u32, host: TargetSelection) -> Compiler {
        self.ensure(compile::Assemble { target_compiler: Compiler { stage, host } })
    }

    /// Similar to `compiler`, except handles the full-bootstrap option to
    /// silently use the stage1 compiler instead of a stage2 compiler if one is
    /// requested.
    ///
    /// Note that this does *not* have the side effect of creating
    /// `compiler(stage, host)`, unlike `compiler` above which does have such
    /// a side effect. The returned compiler here can only be used to compile
    /// new artifacts, it can't be used to rely on the presence of a particular
    /// sysroot.
    ///
    /// See `force_use_stage1` for documentation on what each argument is.
    pub fn compiler_for(
        &self,
        stage: u32,
        host: TargetSelection,
        target: TargetSelection,
    ) -> Compiler {
        if self.build.force_use_stage1(Compiler { stage, host }, target) {
            self.compiler(1, self.config.build)
        } else {
            self.compiler(stage, host)
        }
    }

    pub fn sysroot(&self, compiler: Compiler) -> Interned<PathBuf> {
        self.ensure(compile::Sysroot { compiler })
    }

    /// Returns the libdir where the standard library and other artifacts are
    /// found for a compiler's sysroot.
    pub fn sysroot_libdir(&self, compiler: Compiler, target: TargetSelection) -> Interned<PathBuf> {
        #[derive(Debug, Copy, Clone, Hash, PartialEq, Eq)]
        struct Libdir {
            compiler: Compiler,
            target: TargetSelection,
        }
        impl Step for Libdir {
            type Output = Interned<PathBuf>;

            fn should_run(run: ShouldRun<'_>) -> ShouldRun<'_> {
                run.never()
            }

            fn run(self, builder: &Builder<'_>) -> Interned<PathBuf> {
                let lib = builder.sysroot_libdir_relative(self.compiler);
                let sysroot = builder
                    .sysroot(self.compiler)
                    .join(lib)
                    .join("rustlib")
                    .join(self.target.triple)
                    .join("lib");
                let _ = fs::remove_dir_all(&sysroot);
                t!(fs::create_dir_all(&sysroot));
                INTERNER.intern_path(sysroot)
            }
        }
        self.ensure(Libdir { compiler, target })
    }

    /// Returns the compiler's libdir where it stores the dynamic libraries that
    /// it itself links against.
    ///
    /// For example this returns `<sysroot>/lib` on Unix and `<sysroot>/bin` on
    /// Windows.
    pub fn rustc_libdir(&self, compiler: Compiler) -> PathBuf {
        if compiler.is_snapshot(self) {
            self.rustc_snapshot_libdir()
        } else {
            match self.config.libdir_relative() {
                Some(relative_libdir) if compiler.stage >= 1 => {
                    self.sysroot(compiler).join(relative_libdir)
                }
                _ => self.sysroot(compiler).join(libdir(compiler.host)),
            }
        }
    }

    /// Returns the compiler's relative libdir where it stores the dynamic libraries that
    /// it itself links against.
    ///
    /// For example this returns `lib` on Unix and `bin` on
    /// Windows.
    pub fn libdir_relative(&self, compiler: Compiler) -> &Path {
        if compiler.is_snapshot(self) {
            libdir(self.config.build).as_ref()
        } else {
            match self.config.libdir_relative() {
                Some(relative_libdir) if compiler.stage >= 1 => relative_libdir,
                _ => libdir(compiler.host).as_ref(),
            }
        }
    }

    /// Returns the compiler's relative libdir where the standard library and other artifacts are
    /// found for a compiler's sysroot.
    ///
    /// For example this returns `lib` on Unix and Windows.
    pub fn sysroot_libdir_relative(&self, compiler: Compiler) -> &Path {
        match self.config.libdir_relative() {
            Some(relative_libdir) if compiler.stage >= 1 => relative_libdir,
            _ if compiler.stage == 0 => &self.build.initial_libdir,
            _ => Path::new("lib"),
        }
    }

    /// Adds the compiler's directory of dynamic libraries to `cmd`'s dynamic
    /// library lookup path.
    pub fn add_rustc_lib_path(&self, compiler: Compiler, cmd: &mut Command) {
        // Windows doesn't need dylib path munging because the dlls for the
        // compiler live next to the compiler and the system will find them
        // automatically.
        if cfg!(windows) {
            return;
        }

        add_dylib_path(vec![self.rustc_libdir(compiler)], cmd);
    }

    /// Gets a path to the compiler specified.
    pub fn rustc(&self, compiler: Compiler) -> PathBuf {
        if compiler.is_snapshot(self) {
            self.initial_rustc.clone()
        } else {
            self.sysroot(compiler).join("bin").join(exe("rustc", compiler.host))
        }
    }

    pub fn rustdoc(&self, compiler: Compiler) -> PathBuf {
        self.ensure(tool::Rustdoc { compiler })
    }

    pub fn rustdoc_cmd(&self, compiler: Compiler) -> Command {
        let mut cmd = Command::new(&self.out.join("bootstrap/debug/rustdoc"));
        cmd.env("RUSTC_STAGE", compiler.stage.to_string())
            .env("RUSTC_SYSROOT", self.sysroot(compiler))
            // Note that this is *not* the sysroot_libdir because rustdoc must be linked
            // equivalently to rustc.
            .env("RUSTDOC_LIBDIR", self.rustc_libdir(compiler))
            .env("CFG_RELEASE_CHANNEL", &self.config.channel)
            .env("RUSTDOC_REAL", self.rustdoc(compiler))
            .env("RUSTC_BOOTSTRAP", "1")
            .arg("-Winvalid_codeblock_attributes");
        if self.config.deny_warnings {
            cmd.arg("-Dwarnings");
        }

        // Remove make-related flags that can cause jobserver problems.
        cmd.env_remove("MAKEFLAGS");
        cmd.env_remove("MFLAGS");

        if let Some(linker) = self.linker(compiler.host) {
            cmd.env("RUSTDOC_LINKER", linker);
        }
        if self.is_fuse_ld_lld(compiler.host) {
            cmd.env("RUSTDOC_FUSE_LD_LLD", "1");
        }
        cmd
    }

    /// Return the path to `llvm-config` for the target, if it exists.
    ///
    /// Note that this returns `None` if LLVM is disabled, or if we're in a
    /// check build or dry-run, where there's no need to build all of LLVM.
    fn llvm_config(&self, target: TargetSelection) -> Option<PathBuf> {
        if self.config.llvm_enabled() && self.kind != Kind::Check && !self.config.dry_run {
            let llvm_config = self.ensure(native::Llvm { target });
            if llvm_config.is_file() {
                return Some(llvm_config);
            }
        }
        None
    }

    /// Prepares an invocation of `cargo` to be run.
    ///
    /// This will create a `Command` that represents a pending execution of
    /// Cargo. This cargo will be configured to use `compiler` as the actual
    /// rustc compiler, its output will be scoped by `mode`'s output directory,
    /// it will pass the `--target` flag for the specified `target`, and will be
    /// executing the Cargo command `cmd`.
    pub fn cargo(
        &self,
        compiler: Compiler,
        mode: Mode,
        source_type: SourceType,
        target: TargetSelection,
        cmd: &str,
    ) -> Cargo {
        let mut cargo = Command::new(&self.initial_cargo);
        let out_dir = self.stage_out(compiler, mode);

        if cmd == "doc" || cmd == "rustdoc" {
            let my_out = match mode {
                // This is the intended out directory for compiler documentation.
                Mode::Rustc | Mode::ToolRustc => self.compiler_doc_out(target),
                Mode::Std => out_dir.join(target.triple).join("doc"),
                _ => panic!("doc mode {:?} not expected", mode),
            };
            let rustdoc = self.rustdoc(compiler);
            self.clear_if_dirty(&my_out, &rustdoc);
        }

        cargo.env("CARGO_TARGET_DIR", &out_dir).arg(cmd);

        let profile_var = |name: &str| {
            let profile = if self.config.rust_optimize { "RELEASE" } else { "DEV" };
            format!("CARGO_PROFILE_{}_{}", profile, name)
        };

        // See comment in rustc_llvm/build.rs for why this is necessary, largely llvm-config
        // needs to not accidentally link to libLLVM in stage0/lib.
        cargo.env("REAL_LIBRARY_PATH_VAR", &util::dylib_path_var());
        if let Some(e) = env::var_os(util::dylib_path_var()) {
            cargo.env("REAL_LIBRARY_PATH", e);
        }

        if cmd != "install" {
            cargo.arg("--target").arg(target.rustc_target_arg());
        } else {
            assert_eq!(target, compiler.host);
        }

        // Set a flag for `check`/`clippy`/`fix`, so that certain build
        // scripts can do less work (i.e. not building/requiring LLVM).
        if cmd == "check" || cmd == "clippy" || cmd == "fix" {
            // If we've not yet built LLVM, or it's stale, then bust
            // the rustc_llvm cache. That will always work, even though it
            // may mean that on the next non-check build we'll need to rebuild
            // rustc_llvm. But if LLVM is stale, that'll be a tiny amount
            // of work comparitively, and we'd likely need to rebuild it anyway,
            // so that's okay.
            if crate::native::prebuilt_llvm_config(self, target).is_err() {
                cargo.env("RUST_CHECK", "1");
            }
        }

        let stage = if compiler.stage == 0 && self.local_rebuild {
            // Assume the local-rebuild rustc already has stage1 features.
            1
        } else {
            compiler.stage
        };

        let mut rustflags = Rustflags::new(target);
        if stage != 0 {
            if let Ok(s) = env::var("CARGOFLAGS_NOT_BOOTSTRAP") {
                cargo.args(s.split_whitespace());
            }
            rustflags.env("RUSTFLAGS_NOT_BOOTSTRAP");
        } else {
            if let Ok(s) = env::var("CARGOFLAGS_BOOTSTRAP") {
                cargo.args(s.split_whitespace());
            }
            rustflags.env("RUSTFLAGS_BOOTSTRAP");
            rustflags.arg("--cfg=bootstrap");
        }

        if self.config.rust_new_symbol_mangling {
            rustflags.arg("-Zsymbol-mangling-version=v0");
        }

        // FIXME: It might be better to use the same value for both `RUSTFLAGS` and `RUSTDOCFLAGS`,
        // but this breaks CI. At the very least, stage0 `rustdoc` needs `--cfg bootstrap`. See
        // #71458.
        let mut rustdocflags = rustflags.clone();

        if let Ok(s) = env::var("CARGOFLAGS") {
            cargo.args(s.split_whitespace());
        }

        match mode {
            Mode::Std | Mode::ToolBootstrap | Mode::ToolStd => {}
            Mode::Rustc | Mode::ToolRustc => {
                // Build proc macros both for the host and the target
                if target != compiler.host && cmd != "check" {
                    cargo.arg("-Zdual-proc-macros");
                    rustflags.arg("-Zdual-proc-macros");
                }
            }
        }

        // This tells Cargo (and in turn, rustc) to output more complete
        // dependency information.  Most importantly for rustbuild, this
        // includes sysroot artifacts, like libstd, which means that we don't
        // need to track those in rustbuild (an error prone process!). This
        // feature is currently unstable as there may be some bugs and such, but
        // it represents a big improvement in rustbuild's reliability on
        // rebuilds, so we're using it here.
        //
        // For some additional context, see #63470 (the PR originally adding
        // this), as well as #63012 which is the tracking issue for this
        // feature on the rustc side.
        cargo.arg("-Zbinary-dep-depinfo");

        cargo.arg("-j").arg(self.jobs().to_string());
        // Remove make-related flags to ensure Cargo can correctly set things up
        cargo.env_remove("MAKEFLAGS");
        cargo.env_remove("MFLAGS");

        // FIXME: Temporary fix for https://github.com/rust-lang/cargo/issues/3005
        // Force cargo to output binaries with disambiguating hashes in the name
        let mut metadata = if compiler.stage == 0 {
            // Treat stage0 like a special channel, whether it's a normal prior-
            // release rustc or a local rebuild with the same version, so we
            // never mix these libraries by accident.
            "bootstrap".to_string()
        } else {
            self.config.channel.to_string()
        };
        // We want to make sure that none of the dependencies between
        // std/test/rustc unify with one another. This is done for weird linkage
        // reasons but the gist of the problem is that if librustc, libtest, and
        // libstd all depend on libc from crates.io (which they actually do) we
        // want to make sure they all get distinct versions. Things get really
        // weird if we try to unify all these dependencies right now, namely
        // around how many times the library is linked in dynamic libraries and
        // such. If rustc were a static executable or if we didn't ship dylibs
        // this wouldn't be a problem, but we do, so it is. This is in general
        // just here to make sure things build right. If you can remove this and
        // things still build right, please do!
        match mode {
            Mode::Std => metadata.push_str("std"),
            // When we're building rustc tools, they're built with a search path
            // that contains things built during the rustc build. For example,
            // bitflags is built during the rustc build, and is a dependency of
            // rustdoc as well. We're building rustdoc in a different target
            // directory, though, which means that Cargo will rebuild the
            // dependency. When we go on to build rustdoc, we'll look for
            // bitflags, and find two different copies: one built during the
            // rustc step and one that we just built. This isn't always a
            // problem, somehow -- not really clear why -- but we know that this
            // fixes things.
            Mode::ToolRustc => metadata.push_str("tool-rustc"),
            _ => {}
        }
        cargo.env("__CARGO_DEFAULT_LIB_METADATA", &metadata);

        if cmd == "clippy" {
            rustflags.arg("-Zforce-unstable-if-unmarked");
        }

        rustflags.arg("-Zmacro-backtrace");

        let want_rustdoc = self.doc_tests != DocTests::No;

        // We synthetically interpret a stage0 compiler used to build tools as a
        // "raw" compiler in that it's the exact snapshot we download. Normally
        // the stage0 build means it uses libraries build by the stage0
        // compiler, but for tools we just use the precompiled libraries that
        // we've downloaded
        let use_snapshot = mode == Mode::ToolBootstrap;
        assert!(!use_snapshot || stage == 0 || self.local_rebuild);

        let maybe_sysroot = self.sysroot(compiler);
        let sysroot = if use_snapshot { self.rustc_snapshot_sysroot() } else { &maybe_sysroot };
        let libdir = self.rustc_libdir(compiler);

        // Clear the output directory if the real rustc we're using has changed;
        // Cargo cannot detect this as it thinks rustc is bootstrap/debug/rustc.
        //
        // Avoid doing this during dry run as that usually means the relevant
        // compiler is not yet linked/copied properly.
        //
        // Only clear out the directory if we're compiling std; otherwise, we
        // should let Cargo take care of things for us (via depdep info)
        if !self.config.dry_run && mode == Mode::Std && cmd == "build" {
            self.clear_if_dirty(&out_dir, &self.rustc(compiler));
        }

        // Customize the compiler we're running. Specify the compiler to cargo
        // as our shim and then pass it some various options used to configure
        // how the actual compiler itself is called.
        //
        // These variables are primarily all read by
        // src/bootstrap/bin/{rustc.rs,rustdoc.rs}
        cargo
            .env("RUSTBUILD_NATIVE_DIR", self.native_dir(target))
            .env("RUSTC", self.out.join("bootstrap/debug/rustc"))
            .env("RUSTC_REAL", self.rustc(compiler))
            .env("RUSTC_STAGE", stage.to_string())
            .env("RUSTC_SYSROOT", &sysroot)
            .env("RUSTC_LIBDIR", &libdir)
            .env("RUSTDOC", self.out.join("bootstrap/debug/rustdoc"))
            .env(
                "RUSTDOC_REAL",
                if cmd == "doc" || cmd == "rustdoc" || (cmd == "test" && want_rustdoc) {
                    self.rustdoc(compiler)
                } else {
                    PathBuf::from("/path/to/nowhere/rustdoc/not/required")
                },
            )
            .env("RUSTC_ERROR_METADATA_DST", self.extended_error_dir())
            .env("RUSTC_BREAK_ON_ICE", "1");

        // Dealing with rpath here is a little special, so let's go into some
        // detail. First off, `-rpath` is a linker option on Unix platforms
        // which adds to the runtime dynamic loader path when looking for
        // dynamic libraries. We use this by default on Unix platforms to ensure
        // that our nightlies behave the same on Windows, that is they work out
        // of the box. This can be disabled, of course, but basically that's why
        // we're gated on RUSTC_RPATH here.
        //
        // Ok, so the astute might be wondering "why isn't `-C rpath` used
        // here?" and that is indeed a good question to ask. This codegen
        // option is the compiler's current interface to generating an rpath.
        // Unfortunately it doesn't quite suffice for us. The flag currently
        // takes no value as an argument, so the compiler calculates what it
        // should pass to the linker as `-rpath`. This unfortunately is based on
        // the **compile time** directory structure which when building with
        // Cargo will be very different than the runtime directory structure.
        //
        // All that's a really long winded way of saying that if we use
        // `-Crpath` then the executables generated have the wrong rpath of
        // something like `$ORIGIN/deps` when in fact the way we distribute
        // rustc requires the rpath to be `$ORIGIN/../lib`.
        //
        // So, all in all, to set up the correct rpath we pass the linker
        // argument manually via `-C link-args=-Wl,-rpath,...`. Plus isn't it
        // fun to pass a flag to a tool to pass a flag to pass a flag to a tool
        // to change a flag in a binary?
        if self.config.rust_rpath && util::use_host_linker(target) {
            let rpath = if target.contains("apple") {
                // Note that we need to take one extra step on macOS to also pass
                // `-Wl,-instal_name,@rpath/...` to get things to work right. To
                // do that we pass a weird flag to the compiler to get it to do
                // so. Note that this is definitely a hack, and we should likely
                // flesh out rpath support more fully in the future.
                rustflags.arg("-Zosx-rpath-install-name");
                Some("-Wl,-rpath,@loader_path/../lib")
            } else if !target.contains("windows") {
                Some("-Wl,-rpath,$ORIGIN/../lib")
            } else {
                None
            };
            if let Some(rpath) = rpath {
                rustflags.arg(&format!("-Clink-args={}", rpath));
            }
        }

        if let Some(host_linker) = self.linker(compiler.host) {
            cargo.env("RUSTC_HOST_LINKER", host_linker);
        }
        if self.is_fuse_ld_lld(compiler.host) {
            cargo.env("RUSTC_HOST_FUSE_LD_LLD", "1");
        }

        if let Some(target_linker) = self.linker(target) {
            let target = crate::envify(&target.triple);
            cargo.env(&format!("CARGO_TARGET_{}_LINKER", target), target_linker);
        }
        if self.is_fuse_ld_lld(target) {
            rustflags.arg("-Clink-args=-fuse-ld=lld");
        }

        if !(["build", "check", "clippy", "fix", "rustc"].contains(&cmd)) && want_rustdoc {
            cargo.env("RUSTDOC_LIBDIR", self.rustc_libdir(compiler));
        }

        let debuginfo_level = match mode {
            Mode::Rustc => self.config.rust_debuginfo_level_rustc,
            Mode::Std => self.config.rust_debuginfo_level_std,
            Mode::ToolBootstrap | Mode::ToolStd | Mode::ToolRustc => {
                self.config.rust_debuginfo_level_tools
            }
        };
        cargo.env(profile_var("DEBUG"), debuginfo_level.to_string());
        cargo.env(
            profile_var("DEBUG_ASSERTIONS"),
            if mode == Mode::Std {
                self.config.rust_debug_assertions_std.to_string()
            } else {
                self.config.rust_debug_assertions.to_string()
            },
        );

        if self.config.cmd.bless() {
            // Bless `expect!` tests.
            cargo.env("UPDATE_EXPECT", "1");
        }

        if !mode.is_tool() {
            cargo.env("RUSTC_FORCE_UNSTABLE", "1");
        }

        if let Some(x) = self.crt_static(target) {
            if x {
                rustflags.arg("-Ctarget-feature=+crt-static");
            } else {
                rustflags.arg("-Ctarget-feature=-crt-static");
            }
        }

        if let Some(x) = self.crt_static(compiler.host) {
            cargo.env("RUSTC_HOST_CRT_STATIC", x.to_string());
        }

        if let Some(map_to) = self.build.debuginfo_map_to(GitRepo::Rustc) {
            let map = format!("{}={}", self.build.src.display(), map_to);
            cargo.env("RUSTC_DEBUGINFO_MAP", map);

            // `rustc` needs to know the virtual `/rustc/$hash` we're mapping to,
            // in order to opportunistically reverse it later.
            cargo.env("CFG_VIRTUAL_RUST_SOURCE_BASE_DIR", map_to);
        }

        // Enable usage of unstable features
        cargo.env("RUSTC_BOOTSTRAP", "1");
        self.add_rust_test_threads(&mut cargo);

        // Almost all of the crates that we compile as part of the bootstrap may
        // have a build script, including the standard library. To compile a
        // build script, however, it itself needs a standard library! This
        // introduces a bit of a pickle when we're compiling the standard
        // library itself.
        //
        // To work around this we actually end up using the snapshot compiler
        // (stage0) for compiling build scripts of the standard library itself.
        // The stage0 compiler is guaranteed to have a libstd available for use.
        //
        // For other crates, however, we know that we've already got a standard
        // library up and running, so we can use the normal compiler to compile
        // build scripts in that situation.
        if mode == Mode::Std {
            cargo
                .env("RUSTC_SNAPSHOT", &self.initial_rustc)
                .env("RUSTC_SNAPSHOT_LIBDIR", self.rustc_snapshot_libdir());
        } else {
            cargo
                .env("RUSTC_SNAPSHOT", self.rustc(compiler))
                .env("RUSTC_SNAPSHOT_LIBDIR", self.rustc_libdir(compiler));
        }

        // Tools that use compiler libraries may inherit the `-lLLVM` link
        // requirement, but the `-L` library path is not propagated across
        // separate Cargo projects. We can add LLVM's library path to the
        // platform-specific environment variable as a workaround.
        if mode == Mode::ToolRustc {
            if let Some(llvm_config) = self.llvm_config(target) {
                let llvm_libdir = output(Command::new(&llvm_config).arg("--libdir"));
                add_link_lib_path(vec![llvm_libdir.trim().into()], &mut cargo);
            }
        }

        if self.config.incremental {
            cargo.env("CARGO_INCREMENTAL", "1");
        } else {
            // Don't rely on any default setting for incr. comp. in Cargo
            cargo.env("CARGO_INCREMENTAL", "0");
        }

        if let Some(ref on_fail) = self.config.on_fail {
            cargo.env("RUSTC_ON_FAIL", on_fail);
        }

        if self.config.print_step_timings {
            cargo.env("RUSTC_PRINT_STEP_TIMINGS", "1");
        }

        if self.config.backtrace_on_ice {
            cargo.env("RUSTC_BACKTRACE_ON_ICE", "1");
        }

        cargo.env("RUSTC_VERBOSE", self.verbosity.to_string());

        if source_type == SourceType::InTree {
            let mut lint_flags = Vec::new();
            // When extending this list, add the new lints to the RUSTFLAGS of the
            // build_bootstrap function of src/bootstrap/bootstrap.py as well as
            // some code doesn't go through this `rustc` wrapper.
            lint_flags.push("-Wrust_2018_idioms");
            lint_flags.push("-Wunused_lifetimes");

            if self.config.deny_warnings {
                lint_flags.push("-Dwarnings");
                rustdocflags.arg("-Dwarnings");
            }

            // FIXME(#58633) hide "unused attribute" errors in incremental
            // builds of the standard library, as the underlying checks are
            // not yet properly integrated with incremental recompilation.
            if mode == Mode::Std && compiler.stage == 0 && self.config.incremental {
                lint_flags.push("-Aunused-attributes");
            }
            // This does not use RUSTFLAGS due to caching issues with Cargo.
            // Clippy is treated as an "in tree" tool, but shares the same
            // cache as other "submodule" tools. With these options set in
            // RUSTFLAGS, that causes *every* shared dependency to be rebuilt.
            // By injecting this into the rustc wrapper, this circumvents
            // Cargo's fingerprint detection. This is fine because lint flags
            // are always ignored in dependencies. Eventually this should be
            // fixed via better support from Cargo.
            cargo.env("RUSTC_LINT_FLAGS", lint_flags.join(" "));

            rustdocflags.arg("-Winvalid_codeblock_attributes");
        }

        if mode == Mode::Rustc {
            rustflags.arg("-Zunstable-options");
            rustflags.arg("-Wrustc::internal");
        }

        // Throughout the build Cargo can execute a number of build scripts
        // compiling C/C++ code and we need to pass compilers, archivers, flags, etc
        // obtained previously to those build scripts.
        // Build scripts use either the `cc` crate or `configure/make` so we pass
        // the options through environment variables that are fetched and understood by both.
        //
        // FIXME: the guard against msvc shouldn't need to be here
        if target.contains("msvc") {
            if let Some(ref cl) = self.config.llvm_clang_cl {
                cargo.env("CC", cl).env("CXX", cl);
            }
        } else {
            let ccache = self.config.ccache.as_ref();
            let ccacheify = |s: &Path| {
                let ccache = match ccache {
                    Some(ref s) => s,
                    None => return s.display().to_string(),
                };
                // FIXME: the cc-rs crate only recognizes the literal strings
                // `ccache` and `sccache` when doing caching compilations, so we
                // mirror that here. It should probably be fixed upstream to
                // accept a new env var or otherwise work with custom ccache
                // vars.
                match &ccache[..] {
                    "ccache" | "sccache" => format!("{} {}", ccache, s.display()),
                    _ => s.display().to_string(),
                }
            };
            let cc = ccacheify(&self.cc(target));
            cargo.env(format!("CC_{}", target.triple), &cc);

            let cflags = self.cflags(target, GitRepo::Rustc).join(" ");
            cargo.env(format!("CFLAGS_{}", target.triple), &cflags);

            if let Some(ar) = self.ar(target) {
                let ranlib = format!("{} s", ar.display());
                cargo
                    .env(format!("AR_{}", target.triple), ar)
                    .env(format!("RANLIB_{}", target.triple), ranlib);
            }

            if let Ok(cxx) = self.cxx(target) {
                let cxx = ccacheify(&cxx);
                cargo
                    .env(format!("CXX_{}", target.triple), &cxx)
                    .env(format!("CXXFLAGS_{}", target.triple), cflags);
            }
        }

        if mode == Mode::Std && self.config.extended && compiler.is_final_stage(self) {
            rustflags.arg("-Zsave-analysis");
            cargo.env(
                "RUST_SAVE_ANALYSIS_CONFIG",
                "{\"output_file\": null,\"full_docs\": false,\
                       \"pub_only\": true,\"reachable_only\": false,\
                       \"distro_crate\": true,\"signatures\": false,\"borrow_data\": false}",
            );
        }

        // If Control Flow Guard is enabled, pass the `control-flow-guard` flag to rustc
        // when compiling the standard library, since this might be linked into the final outputs
        // produced by rustc. Since this mitigation is only available on Windows, only enable it
        // for the standard library in case the compiler is run on a non-Windows platform.
        // This is not needed for stage 0 artifacts because these will only be used for building
        // the stage 1 compiler.
        if cfg!(windows)
            && mode == Mode::Std
            && self.config.control_flow_guard
            && compiler.stage >= 1
        {
            rustflags.arg("-Ccontrol-flow-guard");
        }

        // For `cargo doc` invocations, make rustdoc print the Rust version into the docs
        // This replaces spaces with newlines because RUSTDOCFLAGS does not
        // support arguments with regular spaces. Hopefully someday Cargo will
        // have space support.
        let rust_version = self.rust_version().replace(' ', "\n");
        rustdocflags.arg("--crate-version").arg(&rust_version);

        // Environment variables *required* throughout the build
        //
        // FIXME: should update code to not require this env var
        cargo.env("CFG_COMPILER_HOST_TRIPLE", target.triple);

        // Set this for all builds to make sure doc builds also get it.
        cargo.env("CFG_RELEASE_CHANNEL", &self.config.channel);

        // This one's a bit tricky. As of the time of this writing the compiler
        // links to the `winapi` crate on crates.io. This crate provides raw
        // bindings to Windows system functions, sort of like libc does for
        // Unix. This crate also, however, provides "import libraries" for the
        // MinGW targets. There's an import library per dll in the windows
        // distribution which is what's linked to. These custom import libraries
        // are used because the winapi crate can reference Windows functions not
        // present in the MinGW import libraries.
        //
        // For example MinGW may ship libdbghelp.a, but it may not have
        // references to all the functions in the dbghelp dll. Instead the
        // custom import library for dbghelp in the winapi crates has all this
        // information.
        //
        // Unfortunately for us though the import libraries are linked by
        // default via `-ldylib=winapi_foo`. That is, they're linked with the
        // `dylib` type with a `winapi_` prefix (so the winapi ones don't
        // conflict with the system MinGW ones). This consequently means that
        // the binaries we ship of things like rustc_codegen_llvm (aka the rustc_codegen_llvm
        // DLL) when linked against *again*, for example with procedural macros
        // or plugins, will trigger the propagation logic of `-ldylib`, passing
        // `-lwinapi_foo` to the linker again. This isn't actually available in
        // our distribution, however, so the link fails.
        //
        // To solve this problem we tell winapi to not use its bundled import
        // libraries. This means that it will link to the system MinGW import
        // libraries by default, and the `-ldylib=foo` directives will still get
        // passed to the final linker, but they'll look like `-lfoo` which can
        // be resolved because MinGW has the import library. The downside is we
        // don't get newer functions from Windows, but we don't use any of them
        // anyway.
        if !mode.is_tool() {
            cargo.env("WINAPI_NO_BUNDLED_LIBRARIES", "1");
        }

        for _ in 1..self.verbosity {
            cargo.arg("-v");
        }

        match (mode, self.config.rust_codegen_units_std, self.config.rust_codegen_units) {
            (Mode::Std, Some(n), _) | (_, _, Some(n)) => {
                cargo.env(profile_var("CODEGEN_UNITS"), n.to_string());
            }
            _ => {
                // Don't set anything
            }
        }

        if self.config.rust_optimize {
            // FIXME: cargo bench/install do not accept `--release`
            if cmd != "bench" && cmd != "install" {
                cargo.arg("--release");
            }
        }

        if self.config.locked_deps {
            cargo.arg("--locked");
        }
        if self.config.vendor || self.is_sudo {
            cargo.arg("--frozen");
        }

        // Try to use a sysroot-relative bindir, in case it was configured absolutely.
        cargo.env("RUSTC_INSTALL_BINDIR", self.config.bindir_relative());

        self.ci_env.force_coloring_in_ci(&mut cargo);

        // When we build Rust dylibs they're all intended for intermediate
        // usage, so make sure we pass the -Cprefer-dynamic flag instead of
        // linking all deps statically into the dylib.
        if matches!(mode, Mode::Std | Mode::Rustc) {
            rustflags.arg("-Cprefer-dynamic");
        }

        // When building incrementally we default to a lower ThinLTO import limit
        // (unless explicitly specified otherwise). This will produce a somewhat
        // slower code but give way better compile times.
        {
            let limit = match self.config.rust_thin_lto_import_instr_limit {
                Some(limit) => Some(limit),
                None if self.config.incremental => Some(10),
                _ => None,
            };

            if let Some(limit) = limit {
                rustflags.arg(&format!("-Cllvm-args=-import-instr-limit={}", limit));
            }
        }

        Cargo { command: cargo, rustflags, rustdocflags }
    }

    /// Ensure that a given step is built, returning its output. This will
    /// cache the step, so it is safe (and good!) to call this as often as
    /// needed to ensure that all dependencies are built.
    pub fn ensure<S: Step>(&'a self, step: S) -> S::Output {
        {
            let mut stack = self.stack.borrow_mut();
            for stack_step in stack.iter() {
                // should skip
                if stack_step.downcast_ref::<S>().map_or(true, |stack_step| *stack_step != step) {
                    continue;
                }
                let mut out = String::new();
                out += &format!("\n\nCycle in build detected when adding {:?}\n", step);
                for el in stack.iter().rev() {
                    out += &format!("\t{:?}\n", el);
                }
                panic!(out);
            }
            if let Some(out) = self.cache.get(&step) {
                self.verbose(&format!("{}c {:?}", "  ".repeat(stack.len()), step));

                return out;
            }
            self.verbose(&format!("{}> {:?}", "  ".repeat(stack.len()), step));
            stack.push(Box::new(step.clone()));
        }

        let (out, dur) = {
            let start = Instant::now();
            let zero = Duration::new(0, 0);
            let parent = self.time_spent_on_dependencies.replace(zero);
            let out = step.clone().run(self);
            let dur = start.elapsed();
            let deps = self.time_spent_on_dependencies.replace(parent + dur);
            (out, dur - deps)
        };

        if self.config.print_step_timings && !self.config.dry_run {
            println!("[TIMING] {:?} -- {}.{:03}", step, dur.as_secs(), dur.subsec_millis());
        }

        {
            let mut stack = self.stack.borrow_mut();
            let cur_step = stack.pop().expect("step stack empty");
            assert_eq!(cur_step.downcast_ref(), Some(&step));
        }
        self.verbose(&format!("{}< {:?}", "  ".repeat(self.stack.borrow().len()), step));
        self.cache.put(step, out.clone());
        out
    }
}

#[cfg(test)]
mod tests;

#[derive(Debug, Clone)]
struct Rustflags(String);

impl Rustflags {
    fn new(target: TargetSelection) -> Rustflags {
        let mut ret = Rustflags(String::new());

        // Inherit `RUSTFLAGS` by default ...
        ret.env("RUSTFLAGS");

        // ... and also handle target-specific env RUSTFLAGS if they're
        // configured.
        let target_specific = format!("CARGO_TARGET_{}_RUSTFLAGS", crate::envify(&target.triple));
        ret.env(&target_specific);

        ret
    }

    fn env(&mut self, env: &str) {
        if let Ok(s) = env::var(env) {
            for part in s.split(' ') {
                self.arg(part);
            }
        }
    }

    fn arg(&mut self, arg: &str) -> &mut Self {
        assert_eq!(arg.split(' ').count(), 1);
        if !self.0.is_empty() {
            self.0.push_str(" ");
        }
        self.0.push_str(arg);
        self
    }
}

#[derive(Debug)]
pub struct Cargo {
    command: Command,
    rustflags: Rustflags,
    rustdocflags: Rustflags,
}

impl Cargo {
    pub fn rustdocflag(&mut self, arg: &str) -> &mut Cargo {
        self.rustdocflags.arg(arg);
        self
    }
    pub fn rustflag(&mut self, arg: &str) -> &mut Cargo {
        self.rustflags.arg(arg);
        self
    }

    pub fn arg(&mut self, arg: impl AsRef<OsStr>) -> &mut Cargo {
        self.command.arg(arg.as_ref());
        self
    }

    pub fn args<I, S>(&mut self, args: I) -> &mut Cargo
    where
        I: IntoIterator<Item = S>,
        S: AsRef<OsStr>,
    {
        for arg in args {
            self.arg(arg.as_ref());
        }
        self
    }

    pub fn env(&mut self, key: impl AsRef<OsStr>, value: impl AsRef<OsStr>) -> &mut Cargo {
        // These are managed through rustflag/rustdocflag interfaces.
        assert_ne!(key.as_ref(), "RUSTFLAGS");
        assert_ne!(key.as_ref(), "RUSTDOCFLAGS");
        self.command.env(key.as_ref(), value.as_ref());
        self
    }

    pub fn add_rustc_lib_path(&mut self, builder: &Builder<'_>, compiler: Compiler) {
        builder.add_rustc_lib_path(compiler, &mut self.command);
    }
}

impl From<Cargo> for Command {
    fn from(mut cargo: Cargo) -> Command {
        let rustflags = &cargo.rustflags.0;
        if !rustflags.is_empty() {
            cargo.command.env("RUSTFLAGS", rustflags);
        }

        let rustdocflags = &cargo.rustdocflags.0;
        if !rustdocflags.is_empty() {
            cargo.command.env("RUSTDOCFLAGS", rustdocflags);
        }

        cargo.command
    }
}<|MERGE_RESOLUTION|>--- conflicted
+++ resolved
@@ -477,11 +477,7 @@
                 install::Src,
                 install::Rustc
             ),
-<<<<<<< HEAD
-            Kind::Run => describe!(run::ExpandYamlAnchors, run::InstallGitHook),
-=======
-            Kind::Run => describe!(run::ExpandYamlAnchors, run::BuildManifest,),
->>>>>>> 8a19ca64
+            Kind::Run => describe!(run::ExpandYamlAnchors, run::BuildManifest, run::InstallGitHook),
         }
     }
 
